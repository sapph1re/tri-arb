--- conflicted
+++ resolved
@@ -147,11 +147,7 @@
             data = {'error': 'Response structure WRONG, no "data" field: {}'.format(json_data)}
         except BaseException as e:
             logger.exception('WS > __on_message(): Unknown EXCEPTION: {}', str(e))
-<<<<<<< HEAD
-            data = {'error': 'Unknown ECEPTION: {}'.format(str(e))}
-=======
             data = {'error': 'Unknown EXCEPTION: {}'.format(str(e))}
->>>>>>> 162e15ed
         finally:
             self.symbol_updated.emit(data)
 

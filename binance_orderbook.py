--- conflicted
+++ resolved
@@ -1,13 +1,8 @@
 import sys
 import json
 import time
-<<<<<<< HEAD
-=======
-from decimal import *
 from sortedcontainers import SortedSet
 from operator import neg
->>>>>>> fac1db22
-
 from decimal import Decimal
 from PyQt5.QtCore import (QCoreApplication, QThread,
                           QObject, pyqtSignal)
@@ -151,15 +146,14 @@
     def __is_str_zero(value):
         try:
             value = float(value)
-            if value:
+            if value == 0:
+                return True
+            else:
                 return False
-            else:
-                return True
         except ValueError:
             return False
 
     def __update_bids(self, bids_list):
-        # t = time.time()
         for each in bids_list:
             price = Decimal(each[0])
             if self.__is_str_zero(each[1]):
@@ -176,7 +170,6 @@
         # print('__update_bids() took {:0.3f} µs'.format((time.time() - t)*1000000))
 
     def __update_asks(self, asks_list):
-        # t = time.time()
         for each in asks_list:
             price = Decimal(each[0])
             if self.__is_str_zero(each[1]):
